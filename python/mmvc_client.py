# -*- coding:utf-8 -*-
#use thread limit
import os
os.environ["OMP_NUM_THREADS"] = "1"
import sys
import json
import numpy as np
import torch
import onnxruntime as ort
import pyaudio
import sounddevice as sd
import soundfile as sf
import wave
#noice reduce
import noisereduce as nr
#ファイルダイアログ関連
import tkinter as tk #add
from tkinter import filedialog #add

#user lib
from models import SynthesizerTrn

#remove F0_SCALE

import time
import pyworld as pw
from scipy.interpolate import interp1d
from features import SignalGenerator, dilated_factor


def load_checkpoint(checkpoint_path, model, optimizer=None):
  assert os.path.isfile(checkpoint_path), f"No such file or directory: {checkpoint_path}"
  checkpoint_dict = torch.load(checkpoint_path, map_location='cpu')
  iteration = checkpoint_dict['iteration']
  learning_rate = checkpoint_dict['learning_rate']
  if optimizer is not None:
    optimizer.load_state_dict(checkpoint_dict['optimizer'])
  saved_state_dict = {
    **checkpoint_dict['pe'],
    **checkpoint_dict['flow'],
    **checkpoint_dict['text_enc'], 
    **checkpoint_dict['dec'],
    **checkpoint_dict['emb_g']
    }
  if hasattr(model, 'module'):
    state_dict = model.module.state_dict()
  else:
    state_dict = model.state_dict()
  new_state_dict= {}
  for k, v in state_dict.items():
    try:
      new_state_dict[k] = saved_state_dict[k]
    except:
      new_state_dict[k] = v
  if hasattr(model, 'module'):
    model.module.load_state_dict(new_state_dict)
  else:
    model.load_state_dict(new_state_dict)
  return model, optimizer, learning_rate, iteration


def get_hparams_from_file(config_path):
  with open(config_path, "r", encoding="utf-8") as f:
    data = f.read()
  config = json.loads(data)

  hparams =HParams(**config)
  return hparams


class HParams():
  def __init__(self, **kwargs):
    for k, v in kwargs.items():
      if type(v) == dict:
        v = HParams(**v)
      self[k] = v
    
  def keys(self):
    return self.__dict__.keys()

  def items(self):
    return self.__dict__.items()

  def values(self):
    return self.__dict__.values()

  def __len__(self):
    return len(self.__dict__)

  def __getitem__(self, key):
    return getattr(self, key)

  def __setitem__(self, key, value):
    return setattr(self, key, value)

  def __contains__(self, key):
    return key in self.__dict__

  def __repr__(self):
    return self.__dict__.__repr__()


class Hyperparameters():
    CHANNELS = 1 #モノラル
    FORMAT = pyaudio.paInt16
    INPUT_DEVICE_1 = None
    INPUT_DEVICE_2 = None
    OUTPUT_DEVICE_1 = None
    CONFIG_JSON_PATH = None
    MODEL_PATH = None
    NOISE_FILE = None
    FLAME_LENGTH = None
    SOURCE_ID = None
    TARGET_ID = None
    F0_SCALE = None
    USE_NR = None
    VOICE_LIST = None
    VOICE_LABEL = None
    VOICE_F0 = None
    #jsonから取得
    SAMPLE_RATE = None
    MAX_WAV_VALUE = None
    FILTER_LENGTH = None
    HOP_LENGTH = None
    SEGMENT_SIZE = None
    N_SPEAKERS = None
    CONFIG_JSON_Body = None
    DELAY_FLAMES = None
    #thread share var
    REC_NOISE_END_FLAG = False
    VC_END_FLAG = False
    OVERLAP = None
    DISPOSE_STFT_SPECS = 0
    DISPOSE_CONV1D_SPECS = 0
    INPUT_FILENAME = None
    OUTPUT_FILENAME = None
    GPU_ID = 0
    Voice_Selector_Flag = None
    USE_ONNX = None
    ONNX_PROVIDERS = None
    hps = None

    def set_input_device_1(self, value):
        Hyperparameters.INPUT_DEVICE_1 = value

    def set_input_device_2(self, value):
        Hyperparameters.INPUT_DEVICE_2 = value

    def set_output_device_1(self, value):
        Hyperparameters.OUTPUT_DEVICE_1 = value

    def set_config_path(self, value):
        Hyperparameters.CONFIG_JSON_PATH = value
        self.hps = get_hparams_from_file(Hyperparameters.CONFIG_JSON_PATH)
        Hyperparameters.CONFIG_JSON_Body = self.hps
        Hyperparameters.SAMPLE_RATE = self.hps.data.sampling_rate
        Hyperparameters.MAX_WAV_VALUE = self.hps.data.max_wav_value
        Hyperparameters.FILTER_LENGTH = self.hps.data.filter_length
        Hyperparameters.HOP_LENGTH = self.hps.data.hop_length
        Hyperparameters.SEGMENT_SIZE = self.hps.train.segment_size
        Hyperparameters.N_SPEAKERS = self.hps.data.n_speakers
        if not hasattr(self.hps.model, "use_mel_train"):
            self.hps.model.use_mel_train = False

    def set_model_path(self, value):
        Hyperparameters.MODEL_PATH = value

    def set_NOISE_FILE(self, value):
        Hyperparameters.NOISE_FILE = value

    def set_FLAME_LENGTH(self, value):
        Hyperparameters.FLAME_LENGTH = value

    def set_SOURCE_ID(self, value):
        Hyperparameters.SOURCE_ID = value

    def set_TARGET_ID(self, value):
        Hyperparameters.TARGET_ID = value

    def set_F0_SCALE(self, value):
        Hyperparameters.F0_SCALE = value

    def set_OVERLAP(self, value):
        Hyperparameters.OVERLAP = value

    def set_USE_NR(self, value):
        Hyperparameters.USE_NR = value

    def set_VOICE_LIST(self, value):
        Hyperparameters.VOICE_LIST = value

    def set_VOICE_LABEL(self, value):
        Hyperparameters.VOICE_LABEL = value

    def set_VOICE_F0(self, value):
        Hyperparameters.VOICE_F0 = value

    def set_DELAY_FLAMES(self, value):
        Hyperparameters.DELAY_FLAMES = value

    def set_DISPOSE_STFT_SPECS(self, value):
        Hyperparameters.DISPOSE_STFT_SPECS = value

    def set_DISPOSE_CONV1D_SPECS(self, value):
        Hyperparameters.DISPOSE_CONV1D_SPECS = value

    def set_INPUT_FILENAME(self, value):
        Hyperparameters.INPUT_FILENAME = value

    def set_OUTPUT_FILENAME(self, value):
        Hyperparameters.OUTPUT_FILENAME = value

    def set_GPU_ID(self, value):
        Hyperparameters.GPU_ID = value

    def set_Voice_Selector(self, value):
        Hyperparameters.Voice_Selector_Flag = value

    def set_USE_ONNX(self, value):
        Hyperparameters.USE_ONNX = value

    def set_ONNX_PROVIDERS(self, value):
        Hyperparameters.ONNX_PROVIDERS = value


    def set_profile(self, profile):
        sound_devices = sd.query_devices()
        if type(profile.device.input_device1) == str:
            self.set_input_device_1(sound_devices.index(sd.query_devices(profile.device.input_device1, 'input')))
        else:
            self.set_input_device_1(profile.device.input_device1)
        
        if type(profile.device.input_device2) == str:
            self.set_input_device_2(sound_devices.index(sd.query_devices(profile.device.input_device2, 'input')))
        else:
            self.set_input_device_2(profile.device.input_device2)
        
        if type(profile.device.output_device) == str:
            self.set_output_device_1(sound_devices.index(sd.query_devices(profile.device.output_device, 'output')))
        else:
            self.set_output_device_1(profile.device.output_device)
        
        self.set_config_path(profile.path.json)
        self.set_model_path(profile.path.model)
        self.set_NOISE_FILE(profile.path.noise)
        self.set_FLAME_LENGTH(profile.vc_conf.frame_length)
        self.set_SOURCE_ID(profile.vc_conf.source_id)
        self.set_TARGET_ID(profile.vc_conf.target_id)
        self.set_F0_SCALE(profile.vc_conf.f0_scale)
        self.set_OVERLAP(profile.vc_conf.overlap)
        self.set_USE_NR(profile.others.use_nr)
        self.set_VOICE_LIST(profile.others.voice_list)
        self.set_VOICE_LABEL(profile.others.voice_label)
        self.set_VOICE_F0(profile.others.voice_f0)
        self.set_DELAY_FLAMES(profile.vc_conf.delay_flames)
        self.set_DISPOSE_STFT_SPECS(profile.vc_conf.dispose_stft_specs)
        self.set_DISPOSE_CONV1D_SPECS(profile.vc_conf.dispose_conv1d_specs)
        if hasattr(profile.others, "input_filename"):
            self.set_INPUT_FILENAME(profile.others.input_filename)
        if hasattr(profile.others, "output_filename"):
            self.set_OUTPUT_FILENAME(profile.others.output_filename)
        self.set_GPU_ID(profile.device.gpu_id)
        self.set_Voice_Selector(profile.others.voice_selector)
        if hasattr(profile.vc_conf, "onnx"):
            self.set_USE_ONNX(profile.vc_conf.onnx.use_onnx)
            self.set_ONNX_PROVIDERS(profile.vc_conf.onnx.onnx_providers)

    def launch_model(self):
        if self.hps.model.use_mel_train:
            channels = self.hps.data.n_mel_channels
        else:
            channels = self.hps.data.filter_length // 2 + 1

        net_g = SynthesizerTrn(
            spec_channels = channels,
            segment_size = self.hps.train.segment_size // self.hps.data.hop_length,
            inter_channels = self.hps.model.inter_channels,
            hidden_channels = self.hps.model.hidden_channels,
            upsample_rates = self.hps.model.upsample_rates,
            upsample_initial_channel = self.hps.model.upsample_initial_channel,
            upsample_kernel_sizes = self.hps.model.upsample_kernel_sizes,
            n_flow = self.hps.model.n_flow,
            dec_out_channels=1,
            dec_kernel_size=7,
            n_speakers = self.hps.data.n_speakers,
            gin_channels = self.hps.model.gin_channels,
            requires_grad_pe = self.hps.requires_grad.pe,
            requires_grad_flow = self.hps.requires_grad.flow,
            requires_grad_text_enc = self.hps.requires_grad.text_enc,
            requires_grad_dec = self.hps.requires_grad.dec,
            requires_grad_emb_g = self.hps.requires_grad.emb_g,
            sample_rate = self.hps.data.sampling_rate,
            hop_size = self.hps.data.hop_length,
            sine_amp = self.hps.data.sine_amp,
            noise_amp = self.hps.data.noise_amp,
            signal_types = self.hps.data.signal_types,
            dense_factors = self.hps.data.dense_factors,
            upsample_scales = self.hps.model.upsample_rates,
            )
        _ = net_g.eval()

        return net_g

    #f0からcf0を推定する
    def convert_continuos_f0(self, f0, f0_size):
        """Convert F0 to continuous F0

        Args:
            f0 (ndarray): original f0 sequence with the shape (T)

        Return:
            (ndarray): continuous f0 with the shape (T)

        """
        # get start and end of f0
        if (f0 == 0).all():
            return np.zeros((f0_size,))
        start_f0 = f0[f0 != 0][0]
        end_f0 = f0[f0 != 0][-1]
        # padding start and end of f0 sequence
        cf0 = f0
        start_idx = np.where(cf0 == start_f0)[0][0]
        end_idx = np.where(cf0 == end_f0)[0][-1]
        cf0[:start_idx] = start_f0
        cf0[end_idx:] = end_f0
        # get non-zero frame index
        nz_frames = np.where(cf0 != 0)[0]
        # perform linear interpolation
        f = interp1d(nz_frames, cf0[nz_frames], bounds_error=False, fill_value=0.0)
        return f(np.arange(0, f0_size))

<<<<<<< HEAD
    def audio_trans(self, tdbm, input, net_g, noise_data, target_id, dispose_stft_specs, dispose_conv1d_specs, ort_session=None):
        gpu_id = Hyperparameters.GPU_ID
=======
    def audio_trans(self, tdbm, input, net_g, noise_data, target_id, f0_scale, dispose_stft_specs, dispose_conv1d_specs, ort_session=None):
>>>>>>> 20a5d6aa
        hop_length = Hyperparameters.HOP_LENGTH
        dispose_conv1d_length = dispose_conv1d_specs * hop_length
    
        # byte => torch
        signal = np.frombuffer(input, dtype='int16')
        #signal = torch.frombuffer(input, dtype=torch.float32)
        signal = signal / Hyperparameters.MAX_WAV_VALUE
        #F0推定テスト 5.5が奇跡的にぴったり
        _f0, _time = pw.dio(signal, Hyperparameters.SAMPLE_RATE,frame_period = 5.5)    # 基本周波数の抽出
        f0 = pw.stonemask(signal, _f0, _time, Hyperparameters.SAMPLE_RATE)  # 基本周波数の修正
        f0 = self.convert_continuos_f0(f0, int(signal.shape[0] / hop_length))
        f0 = torch.from_numpy(f0.astype(np.float32))

        if Hyperparameters.USE_NR:
            signal = nr.reduce_noise(y=signal, sr=Hyperparameters.SAMPLE_RATE, y_noise = noise_data, n_std_thresh_stationary=2.5,stationary=True)
        # any to many への取り組み(失敗)
        # f0を変えるだけでは枯れた声は直らなかった
        #f0trans = Shifter(Hyperparameters.SAMPLE_RATE, 1.75, frame_ms=20, shift_ms=10)
        #transformed = f0trans.transform(signal)
        signal = torch.from_numpy(signal.astype(np.float32)).clone()

        #voice conversion
        with torch.no_grad():
            #SID
            trans_length = signal.size()[0]
            spec, sid = tdbm.get_audio_text_speaker_pair(signal.view(1, trans_length), Hyperparameters.SOURCE_ID)
            if dispose_stft_specs != 0:
                # specの頭と終がstft paddingの影響受けるので2コマを削る
                # wavもspecで削るぶんと同じだけ頭256と終256を削る
                spec = spec[:, dispose_stft_specs:-dispose_stft_specs]
                f0 = f0[dispose_stft_specs:-dispose_stft_specs]
            data = TextAudioSpeakerCollate(
                sample_rate = Hyperparameters.SAMPLE_RATE,
                hop_size = Hyperparameters.HOP_LENGTH,
<<<<<<< HEAD
                dense_factors = self.hps.data.dense_factors,
                upsample_scales = self.hps.model.upsample_rates,
                f0_factor = F0_SCALE
=======
                f0_factor = f0_scale
>>>>>>> 20a5d6aa
            )([(spec, sid, f0)])
            spec, spec_lengths, sid_src, f0 = data
            sid_target = torch.LongTensor([target_id]) # 話者IDはJVSの番号を100で割った余りです
            if Hyperparameters.USE_ONNX:
                sin, d = net_g.make_sin_d(f0)
                (d0, d1, d2, d3) = d
                if spec.size()[2] >= 8:
                    audio = ort_session.run(
                        ["audio"],
                        {
                            "specs": spec.numpy(),
                            "lengths": spec_lengths.numpy(),
                            "sin": sin.numpy(),
                            "d0": d0.numpy(),
                            "d1": d1.numpy(),
                            "d2": d2.numpy(),
                            "d3": d3.numpy(),
                            "sid_src": sid_src.numpy(),
                            "sid_tgt": sid_target.numpy()
                        })[0][0,0]
                else:
                    audio = np.array([0.0]) # dummy
            else:
                if gpu_id >= 0:
                    #spec, spec_lengths, sid_src, sin, d = [x.cuda(gpu_id) for x in data]
                    spec = spec.cuda(gpu_id)
                    spec_lengths = spec_lengths.cuda(gpu_id)
                    sid_src = sid_src.cuda(gpu_id)
                    sid_target = sid_target.cuda(gpu_id) # 話者IDはJVSの番号を100で割った余りです
                    f0 = f0.cuda(gpu_id)
                    audio = net_g.cuda(gpu_id).voice_conversion(spec, spec_lengths, f0, sid_src, sid_target)[0,0].data.cpu().float().numpy()
                else:
                    audio = net_g.voice_conversion(spec, spec_lengths, f0, sid_src, sid_target)[0,0].data.cpu().float().numpy()

        if dispose_conv1d_specs != 0:
            # 出力されたwavでconv1d paddingの影響受けるところを削る
            audio = audio[dispose_conv1d_length:-dispose_conv1d_length]
        audio = audio * Hyperparameters.MAX_WAV_VALUE
        audio = audio.astype(np.int16).tobytes()

        return audio

    def overlap_merge(self, now_wav, prev_wav, overlap_length):
        """
        生成したwavデータを前回生成したwavデータとoverlap_lengthだけ重ねてグラデーション的にマージします
        終端のoverlap_lengthぶんは次回マージしてから再生するので削除します

        Parameters
        ----------
        now_wav: 今回生成した音声wavデータ
        prev_wav: 前回生成した音声wavデータ
        overlap_length: 重ねる長さ
        """
        if overlap_length == 0:
            return now_wav
        gradation = np.arange(overlap_length) / overlap_length
        now = np.frombuffer(now_wav, dtype='int16')
        prev = np.frombuffer(prev_wav, dtype='int16')
        now_head = now[:overlap_length]
        prev_tail = prev[-overlap_length:]
        merged = prev_tail * (np.cos(gradation * np.pi * 0.5) ** 2) + now_head * (np.cos((1-gradation) * np.pi * 0.5) ** 2)
        #merged = prev_tail * (1 - gradation) + now_head * gradation
        overlapped = np.append(merged, now[overlap_length:-overlap_length])
        signal = np.round(overlapped, decimals=0)
        signal = signal.astype(np.int16).tobytes()
        return signal

    def vc_run(self):
        audio = pyaudio.PyAudio()
        print("モデルを読み込んでいます。少々お待ちください。")
        net_g = self.launch_model()
        ort_session = None
        if Hyperparameters.USE_ONNX :
            # DirectMLで動かすための設定
            ort_options = ort.SessionOptions()
            ort_options.execution_mode = ort.ExecutionMode.ORT_SEQUENTIAL
            ort_options.enable_mem_pattern = False
            #ort_options.enable_profiling = True
            ort_session = ort.InferenceSession(
                Hyperparameters.MODEL_PATH,
                sess_options=ort_options,
                providers=Hyperparameters.ONNX_PROVIDERS)
        else:
            _ = load_checkpoint(Hyperparameters.MODEL_PATH, net_g, None)

        print("モデルの読み込みが完了しました。音声の入出力の準備を行います。少々お待ちください。")
        tdbm = Transform_Data_By_Model()

        if Hyperparameters.USE_NR:
            noise_data, noise_rate = sf.read(Hyperparameters.NOISE_FILE)
        else:
            noise_data = 0

        # audio stream voice
        #マイク
        audio_input_stream = audio.open(format=Hyperparameters.FORMAT,
                            channels=1,
                            rate=Hyperparameters.SAMPLE_RATE,
                            frames_per_buffer=Hyperparameters.DELAY_FLAMES,
                            input_device_index=Hyperparameters.INPUT_DEVICE_1,
                            input=True)

        #Realtek Digital Output
        audio_output_stream = audio.open(format=Hyperparameters.FORMAT,
                            channels=1,
                            rate=Hyperparameters.SAMPLE_RATE,
                            frames_per_buffer=Hyperparameters.DELAY_FLAMES,
                            output_device_index = Hyperparameters.OUTPUT_DEVICE_1,
                            output=True)

        # テストファイル入出力のモックアップ
        mock_stream = MockStream(Hyperparameters.SAMPLE_RATE)
        if Hyperparameters.INPUT_FILENAME != None:
            mock_stream.open_inputfile(Hyperparameters.INPUT_FILENAME)
            audio_input_stream = mock_stream
        if Hyperparameters.OUTPUT_FILENAME != None:
            mock_stream.open_outputfile(Hyperparameters.OUTPUT_FILENAME)
            audio_output_stream = mock_stream

        #CABLE Output
        if Hyperparameters.INPUT_DEVICE_2 != False:
            back_audio_input_stream = audio.open(format=Hyperparameters.FORMAT,
                                channels=1,
                                rate=Hyperparameters.SAMPLE_RATE,
                                frames_per_buffer=Hyperparameters.DELAY_FLAMES,
                                input_device_index=Hyperparameters.INPUT_DEVICE_2,
                                input=True)
        else:
            back_audio_input_stream = audio.open(format=Hyperparameters.FORMAT,
                                channels=1,
                                rate=Hyperparameters.SAMPLE_RATE,
                                frames_per_buffer=Hyperparameters.DELAY_FLAMES,
                                input_device_index=Hyperparameters.INPUT_DEVICE_1,
                                input=True)

        #Realtek Digital Output
        back_audio_output_stream = audio.open(format=Hyperparameters.FORMAT,
                            channels=1,
                            rate=Hyperparameters.SAMPLE_RATE,
                            frames_per_buffer=Hyperparameters.DELAY_FLAMES,
                            output_device_index = Hyperparameters.OUTPUT_DEVICE_1,
                            output=True)

        with_bgm = (Hyperparameters.INPUT_DEVICE_2 != False)
        with_voice_selector = (Hyperparameters.INPUT_FILENAME == None) # 入力ファイルがない場合は音声選択ウィンドウあり
        voice_selector_flag = Hyperparameters.Voice_Selector_Flag # 音声選択ウィンドウの有無
        delay_frames = Hyperparameters.DELAY_FLAMES
        overlap_length = Hyperparameters.OVERLAP
        target_id = Hyperparameters.TARGET_ID
        f0_scale = Hyperparameters.F0_SCALE
        wav_bytes = 2 # 1音声データあたりのデータサイズ(2bytes) (math.log2(max_wav_value)+1)/8 で算出してもよいけど
        hop_length = Hyperparameters.HOP_LENGTH
        dispose_stft_specs = Hyperparameters.DISPOSE_STFT_SPECS
        dispose_conv1d_specs = Hyperparameters.DISPOSE_CONV1D_SPECS
        dispose_specs =  dispose_stft_specs * 2 + dispose_conv1d_specs * 2
        dispose_length = dispose_specs * hop_length
        assert delay_frames >= dispose_length + overlap_length, "delay_frames have to be larger than dispose_length + overlap_length"

        #第一節を取得する
        try:
            print("準備が完了しました。VC開始します。")
            if with_voice_selector and voice_selector_flag:
                voice_selector = VoiceSelector()
                voice_selector.open_window()

<<<<<<< HEAD
            # in_wav: delay_frames * wav_bytes = 4096 * 2 = 8192
            # prev_wav_tail: (dispose_length + overlap_length) * wav_bytes = (1536 + 128) * 2 = 3328
            # prev_trans_wav: (delay_frames + overlap_length) * wav_bytes = (4096 + 128) * 2 = 8448
            prev_wav_tail = bytes((dispose_length + overlap_length) * wav_bytes)
            prev_trans_wav = bytes((delay_frames + overlap_length) * wav_bytes)
            #prev_wav_tail = bytes(0)
            #in_wav = prev_wav_tail + audio_input_stream.read(delay_frames, exception_on_overflow=False)
            #trans_wav = self.audio_trans(tdbm, in_wav, net_g, noise_data, target_id, 0, 0, ort_session=ort_session) # 遅延減らすため初回だけpadding対策使わない
            #overlapped_wav = trans_wav
            #prev_trans_wav = trans_wav
            #if dispose_length + overlap_length != 0:
            #    prev_wav_tail = in_wav[-((dispose_length + overlap_length) * wav_bytes):] # 次回の頭のデータとして終端データを保持する
            #if with_bgm:
            #    back_in_raw = back_audio_input_stream.read(delay_frames, exception_on_overflow = False) # 背景BGMを取得
=======
            prev_wav_tail = bytes(0)
            in_wav = prev_wav_tail + audio_input_stream.read(delay_frames, exception_on_overflow=False)
            trans_wav = self.audio_trans(tdbm, in_wav, net_g, noise_data, target_id, f0_scale, 0, 0, ort_session=ort_session) # 遅延減らすため初回だけpadding対策使わない
            overlapped_wav = trans_wav
            prev_trans_wav = trans_wav
            if dispose_length + overlap_length != 0:
                prev_wav_tail = in_wav[-((dispose_length + overlap_length) * wav_bytes):] # 次回の頭のデータとして終端データを保持する
            if with_bgm:
                back_in_raw = back_audio_input_stream.read(delay_frames, exception_on_overflow = False) # 背景BGMを取得
>>>>>>> 20a5d6aa
            while True:
                in_wav = prev_wav_tail + audio_input_stream.read(delay_frames, exception_on_overflow=False)
                trans_wav = self.audio_trans(tdbm, in_wav, net_g, noise_data, target_id, f0_scale, dispose_stft_specs, dispose_conv1d_specs, ort_session=ort_session)
                overlapped_wav = self.overlap_merge(trans_wav,  prev_trans_wav, overlap_length)
                audio_output_stream.write(overlapped_wav)
                prev_trans_wav = trans_wav
                if dispose_length + overlap_length != 0:
                    prev_wav_tail = in_wav[-((dispose_length + overlap_length) * wav_bytes):] # 今回の終端の捨てデータぶんだけ次回の頭のデータとして保持する
                if with_bgm:
                    back_in_raw = back_audio_input_stream.read(delay_frames, exception_on_overflow=False) # 背景BGMを取得
                    back_audio_output_stream.write(back_in_raw)

                if with_voice_selector and voice_selector_flag:
                    target_id = voice_selector.voice_select_id
                    voice_selector.update_window()

                if Hyperparameters.VC_END_FLAG: #エスケープ
                    print("vc_finish")
                    break

        except KeyboardInterrupt:
            audio_input_stream.stop_stream()
            audio_input_stream.close()
            audio_output_stream.stop_stream()
            audio_output_stream.close()
            back_audio_input_stream.stop_stream()
            back_audio_input_stream.close()
            back_audio_output_stream.stop_stream()
            back_audio_output_stream.close()
            audio.terminate()
            #prof_file = ort_session.end_profiling()
            #print(prof_file)
            print("Stop Streaming")    

        if with_voice_selector and voice_selector_flag:
            voice_selector.close_window()

class Transform_Data_By_Model():
    hann_window = {}
    FILTER_LENGTH = 0
    HOP_LENGTH = 0
    SAMPLE_RATE = 0
    HPS = None
    CONFIG = None
    def __init__(self):
        self.G_HP = Hyperparameters()
        self.HPS = get_hparams_from_file(self.G_HP.CONFIG_JSON_PATH)
        #define samplerate
        self.SAMPLE_RATE =self.HPS.data.sampling_rate
        #define filter size
        self.FILTER_LENGTH = self.HPS.data.filter_length
        self.HOP_LENGTH = self.HPS.data.hop_length

    def spectrogram_torch(self, y, n_fft, sampling_rate, hop_size, win_size, center=False):
        if torch.min(y) < -1.:
            print('min value is ', torch.min(y))
        if torch.max(y) > 1.:
            print('max value is ', torch.max(y))

        dtype_device = str(y.dtype) + '_' + str(y.device)
        wnsize_dtype_device = str(win_size) + '_' + dtype_device
        if wnsize_dtype_device not in self.hann_window:
            self.hann_window[wnsize_dtype_device] = torch.hann_window(win_size).to(dtype=y.dtype, device=y.device)

        y = torch.nn.functional.pad(y.unsqueeze(1), (int((n_fft-hop_size)/2), int((n_fft-hop_size)/2)), mode='reflect')
        y = y.squeeze(1)

        spec = torch.stft(y, n_fft, hop_length=hop_size, win_length=win_size, window=self.hann_window[wnsize_dtype_device],
                        center=center, pad_mode='reflect', normalized=False, onesided=True, return_complex=True)
        spec = torch.view_as_real(spec)
        
        spec = torch.sqrt(spec.pow(2).sum(-1) + 1e-6)
        return spec

    def get_audio_text_speaker_pair(self, wav, sid):
        spec = self.get_spec(wav)
        sid = self.get_sid(sid)
        return (spec, sid)

    def get_spec(self, audio_norm):
        filter_length = self.FILTER_LENGTH
        sampling_rate = self.SAMPLE_RATE
        hop_length = self.HOP_LENGTH
        win_length = self.FILTER_LENGTH
        spec = self.spectrogram_torch(audio_norm, filter_length,
            sampling_rate, hop_length, win_length,
            center=False)
        spec = torch.squeeze(spec, 0)
        return spec

    def get_text(self, text):
        return text

    def get_sid(self, sid):
        sid = torch.LongTensor([int(sid)])
        return sid

class TextAudioSpeakerCollate():
    """ Zero-pads model inputs and targets
    """
    def __init__(
        self, 
        sample_rate,
        hop_size,
        f0_factor = 1.0,
        dense_factors=[0.5, 1, 4, 8],
        upsample_scales=[8, 4, 2, 2],
        ):
        self.dense_factors = dense_factors
        self.prod_upsample_scales = np.cumprod(upsample_scales)
        self.sample_rate = sample_rate
        self.f0_factor = f0_factor

    def __call__(self, batch):
        """Collate's training batch from normalized text, audio and speaker identities
        PARAMS
        ------
        batch: [text_normalized, spec_normalized, wav_normalized, sid, note]
        """

        spec_lengths = torch.LongTensor(len(batch))
        sid = torch.LongTensor(len(batch))
        spec_padded = torch.FloatTensor(len(batch), batch[0][0].size(0), batch[0][0].size(1))
        f0_padded = torch.FloatTensor(len(batch), 1, batch[0][2].size(0))
        #返り値の初期化
        spec_padded.zero_()
        f0_padded.zero_()

        #row spec, sid, f0
        for i in range(len(batch)):
            row = batch[i]

            spec = row[0]
            spec_padded[i, :, :spec.size(1)] = spec
            spec_lengths[i] = spec.size(1)

            sid[i] = row[1]
            #推論時 f0/cf0にf0の倍率を乗算してf0/cf0を求める
            f0 = row[2] * self.f0_factor
            f0_padded[i, :, :f0.size(0)] = f0

        return spec_padded, spec_lengths, sid, f0_padded

class MockStream:
    """
    オーディオストリーミング入出力をファイル入出力にそのまま置き換えるためのモック
    """
    def __init__(self, sampling_rate):
        self.sampling_rate = sampling_rate
        self.start_count = 2
        self.end_count = 2
        self.fr = None
        self.fw = None

    def open_inputfile(self, input_filename):
        self.fr = wave.open(input_filename, 'rb')

    def open_outputfile(self, output_filename):
        self.fw = wave.open(output_filename, 'wb')
        self.fw.setnchannels(1)
        self.fw.setsampwidth(2)
        self.fw.setframerate(self.sampling_rate)

    def read(self, length, exception_on_overflow=False):
        if self.start_count > 0:
            wav = bytes(length * 2)
            self.start_count -= 1 # 最初の2回はダミーの空データ送る
        else:
            wav = self.fr.readframes(length)
        if len(wav) <= 0: # データなくなってから最後の2回はダミーの空データを送る
            wav = bytes(length * 2)
            self.end_count -= 1
            if self.end_count < 0:
                Hyperparameters.VC_END_FLAG = True
        return wav

    def write(self, wav):
        self.fw.writeframes(wav)

    def stop_stream(self):
        pass
    
    def close(self):
        if self.fr != None:
            self.fr.close()
            self.fr = None
        if self.fw != None:
            self.fw.close()
            self.fw = None

class VoiceSelector():
    def get_closure(self, button, id, f0):

        def on_click(event):
            button.config(fg="red")
            self.selected_button.config(fg="black")
            self.selected_button = button
            self.voice_select_id = id
            self.voice_select_f0 = f0
            #print(f"voice select id: {id}")

        return on_click

    def open_window(self):
        self.voice_ids = Hyperparameters.VOICE_LIST
        self.voice_labels = Hyperparameters.VOICE_LABEL
        self.voice_f0s = Hyperparameters.VOICE_F0

        self.root_win = tk.Tk()
        height = int(len(self.voice_ids) * 30)
        self.root_win.geometry(f"200x{height}")
        self.root_win.title("MMVC Client")
        self.root_win.protocol("WM_DELETE_WINDOW", self.close_window)

        self.button_list = []
        self.selected_button = None
        self.voice_select_id = self.voice_ids[0]
        self.voice_select_f0 = self.voice_f0s[0]

        for voice_id, voice_label, voice_f0 in zip(self.voice_ids, self.voice_labels, self.voice_f0s):
            button = tk.Button(self.root_win, text=f"{voice_label}")
            if voice_id == self.voice_select_id:
                button.config(fg="red")
                self.selected_button = button
            button_on_click = self.get_closure(button, voice_id, voice_f0)
            button.bind("<Button-1>", button_on_click)
            button.pack()
            self.button_list.append(button)

    def update_window(self):
        self.root_win.update()

    def close_window(self):
        if self.root_win != None:
            self.root_win.destroy()
            self.root_win = None
            Hyperparameters.VC_END_FLAG = True

class VCPrifile():
  def __init__(self, **kwargs):
    for k, v in kwargs.items():
      if type(v) == dict:
        v = VCPrifile(**v)
      self[k] = v
    
  def keys(self):
    return self.__dict__.keys()

  def items(self):
    return self.__dict__.items()

  def values(self):
    return self.__dict__.values()

  def __len__(self):
    return len(self.__dict__)

  def __getitem__(self, key):
    return getattr(self, key)

  def __setitem__(self, key, value):
    return setattr(self, key, value)

  def __contains__(self, key):
    return key in self.__dict__

  def __repr__(self):
    return self.__dict__.__repr__()

def config_get(conf):
    config_path = conf
    with open(config_path, "r", encoding="utf-8") as f:
        data = f.read()
    config = json.loads(data)
    hparams = VCPrifile(**config)
    return hparams

if __name__ == '__main__':
    try: #add
        args = sys.argv
        if len(args) < 2:
            end_counter = 0
            while True:  # 無限ループ
                tkroot = tk.Tk()
                tkroot.withdraw()
                print('myprofile.conf を選択して下さい')
                typ = [('jsonファイル','*.conf')]
                dir = './'
                profile_path = filedialog.askopenfilename(filetypes = typ, initialdir = dir)
                tkroot.destroy()
                try:
                    if profile_path:
                        break
                    else:
                        print('ファイルが存在しません')
                        end_counter = end_counter + 1
                        print(end_counter)
                        if end_counter > 3:
                            break
                        continue
            
                except ValueError:
                    # ValueError例外を処理するコード
                    print('パスを入力してください・')
                    continue
        else:
            profile_path = args[1]
            print("起動時にmyprofile.confのパスが指定されました。")
            print(profile_path)

        params = config_get(profile_path)
        vc_main = Hyperparameters()

        print(params.path.json)
        vc_main.set_profile(params)
        vc_main.vc_run()
    
    except Exception as e:
        print('エラーが発生しました。')
        print(e)
        os.system('PAUSE')<|MERGE_RESOLUTION|>--- conflicted
+++ resolved
@@ -329,12 +329,8 @@
         f = interp1d(nz_frames, cf0[nz_frames], bounds_error=False, fill_value=0.0)
         return f(np.arange(0, f0_size))
 
-<<<<<<< HEAD
-    def audio_trans(self, tdbm, input, net_g, noise_data, target_id, dispose_stft_specs, dispose_conv1d_specs, ort_session=None):
+    def audio_trans(self, tdbm, input, net_g, noise_data, target_id, f0_scale, dispose_stft_specs, dispose_conv1d_specs, ort_session=None):
         gpu_id = Hyperparameters.GPU_ID
-=======
-    def audio_trans(self, tdbm, input, net_g, noise_data, target_id, f0_scale, dispose_stft_specs, dispose_conv1d_specs, ort_session=None):
->>>>>>> 20a5d6aa
         hop_length = Hyperparameters.HOP_LENGTH
         dispose_conv1d_length = dispose_conv1d_specs * hop_length
     
@@ -369,13 +365,9 @@
             data = TextAudioSpeakerCollate(
                 sample_rate = Hyperparameters.SAMPLE_RATE,
                 hop_size = Hyperparameters.HOP_LENGTH,
-<<<<<<< HEAD
                 dense_factors = self.hps.data.dense_factors,
                 upsample_scales = self.hps.model.upsample_rates,
-                f0_factor = F0_SCALE
-=======
                 f0_factor = f0_scale
->>>>>>> 20a5d6aa
             )([(spec, sid, f0)])
             spec, spec_lengths, sid_src, f0 = data
             sid_target = torch.LongTensor([target_id]) # 話者IDはJVSの番号を100で割った余りです
@@ -541,7 +533,6 @@
                 voice_selector = VoiceSelector()
                 voice_selector.open_window()
 
-<<<<<<< HEAD
             # in_wav: delay_frames * wav_bytes = 4096 * 2 = 8192
             # prev_wav_tail: (dispose_length + overlap_length) * wav_bytes = (1536 + 128) * 2 = 3328
             # prev_trans_wav: (delay_frames + overlap_length) * wav_bytes = (4096 + 128) * 2 = 8448
@@ -556,17 +547,6 @@
             #    prev_wav_tail = in_wav[-((dispose_length + overlap_length) * wav_bytes):] # 次回の頭のデータとして終端データを保持する
             #if with_bgm:
             #    back_in_raw = back_audio_input_stream.read(delay_frames, exception_on_overflow = False) # 背景BGMを取得
-=======
-            prev_wav_tail = bytes(0)
-            in_wav = prev_wav_tail + audio_input_stream.read(delay_frames, exception_on_overflow=False)
-            trans_wav = self.audio_trans(tdbm, in_wav, net_g, noise_data, target_id, f0_scale, 0, 0, ort_session=ort_session) # 遅延減らすため初回だけpadding対策使わない
-            overlapped_wav = trans_wav
-            prev_trans_wav = trans_wav
-            if dispose_length + overlap_length != 0:
-                prev_wav_tail = in_wav[-((dispose_length + overlap_length) * wav_bytes):] # 次回の頭のデータとして終端データを保持する
-            if with_bgm:
-                back_in_raw = back_audio_input_stream.read(delay_frames, exception_on_overflow = False) # 背景BGMを取得
->>>>>>> 20a5d6aa
             while True:
                 in_wav = prev_wav_tail + audio_input_stream.read(delay_frames, exception_on_overflow=False)
                 trans_wav = self.audio_trans(tdbm, in_wav, net_g, noise_data, target_id, f0_scale, dispose_stft_specs, dispose_conv1d_specs, ort_session=ort_session)
